--- conflicted
+++ resolved
@@ -1,56 +1,6 @@
 {
   "private": true,
   "scripts": {
-<<<<<<< HEAD
-    "clean": "rimraf dist lib && mkdirp dist && mkdir lib",
-    "prestart": "npm run clean",
-    "start": "parallelshell \"npm run watch\" \"npm run watch:lint\" \"npm run watch:lib\"",
-    "watch": "npm run dist -- --watch",
-    "watch:lib": "npm run lib -- --watch",
-    "watch:lint": "watch \"eslint scripts src test || exit 0\" src",
-    "test": "npm run lint && npm run dist && npm run coverage",
-    "unit-test": "floss --path test/index.js",
-    "unit-test:debug": "npm run unit-test -- --debug",
-    "prerenders": "npm --prefix scripts/renders i scripts/renders",
-    "renders": "electron scripts/renders",
-    "precoverage": "rimraf coverage",
-    "coverage": "npm run unit-test -- -c dist/pixi.js -s -h",
-    "lint": "eslint scripts src test --max-warnings 0",
-    "lintfix": "npm run lint --fix",
-    "prebuild": "npm run lint",
-    "build": "npm run dist",
-    "predist": "rimraf dist/**",
-    "dist": "pixify -d dist -n PIXI -o pixi -t babelify",
-    "prelib": "rimraf lib/**",
-    "lib": "babel src --out-dir lib -s",
-    "predocs": "rimraf docs/**",
-    "docs": "jsdoc -c scripts/jsdoc.conf.json -R README.md",
-    "publish:patch": "npm version patch && npm publish",
-    "publish:minor": "npm version minor && npm publish",
-    "publish:major": "npm version major && npm publish",
-    "postversion": "npm run clean && npm run build && npm run lib && npm run unit-test",
-    "postpublish": "git push && git push --tags"
-  },
-  "files": [
-    "dist/",
-    "lib/",
-    "CONTRIBUTING.md",
-    "LICENSE",
-    "package.json",
-    "README.md"
-  ],
-  "dependencies": {
-    "babel-plugin-add-module-exports": "^0.2.1",
-    "bit-twiddle": "^1.0.2",
-    "earcut": "^2.0.7",
-    "eventemitter3": "^2.0.0",
-    "ismobilejs": "^0.4.0",
-    "mini-runner": "^1.0.1",
-    "object-assign": "^4.0.1",
-    "pixi-gl-core": "^1.0.3",
-    "remove-array-items": "^1.0.0",
-    "resource-loader": "^2.0.9"
-=======
     "postinstall": "npm run bootstrap",
     "bootstrap": "lerna bootstrap --hoist",
     "preclean": "rimraf \"{filters,bundles,packages}/*/lib\"",
@@ -67,7 +17,6 @@
     "lerna": "lerna",
     "prepub": "npm run build",
     "pub": "lerna publish"
->>>>>>> 7aa674e3
   },
   "devDependencies": {
     "@pixi/jsdoc-template": "^2.2.0",
