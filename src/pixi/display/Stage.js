--- conflicted
+++ resolved
@@ -87,25 +87,6 @@
  */
 PIXI.Stage.prototype.updateTransform = function()
 {
-<<<<<<< HEAD
-	this.worldAlpha = 1;		
-	this.vcount = PIXI.visibleCount;
-	
-	for(var i=0,j=this.children.length; i<j; i++)
-	{
-		this.children[i].updateTransform();	
-	}
-	
-	if(this.dirty)
-	{
-		this.dirty = false;
-		// update interactive!
-		this.interactionManager.dirty = true;
-	}
-	
-	
-	if(this.interactive)this.interactionManager.update();
-=======
     this.worldAlpha = 1;
     this.vcount = PIXI.visibleCount;
 
@@ -123,7 +104,6 @@
 
 
     if(this.interactive)this.interactionManager.update();
->>>>>>> 67d0c577
 }
 
 /**
