--- conflicted
+++ resolved
@@ -1,13 +1,7 @@
-<<<<<<< HEAD
 import { GLShader } from 'pixi-gl-core';
 import { PRECISION } from '../../const';
-
-const glslify = require('glslify'); // eslint-disable-line no-undef
-=======
-import Shader from '../../Shader';
 import { readFileSync } from 'fs';
 import { join } from 'path';
->>>>>>> 58ccf338
 
 const fragTemplate = [
     'varying vec2 vTextureCoord;',
