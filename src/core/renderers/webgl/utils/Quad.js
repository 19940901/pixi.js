--- conflicted
+++ resolved
@@ -15,16 +15,7 @@
      */
     constructor()
     {
-<<<<<<< HEAD
         super();
-=======
-        /**
-         * the current WebGL drawing context
-         *
-         * @member {WebGLRenderingContext}
-         */
-        this.gl = gl;
->>>>>>> 353707de
 
         /**
          * An array of vertices
@@ -60,16 +51,11 @@
             this.interleaved[(i * 4) + 3] = this.uvs[(i * 2) + 1];
         }
 
-<<<<<<< HEAD
 
         /*
          * @member {Uint16Array} An array containing the indices of the vertices
-=======
-        /**
-         * An array containing the indices of the vertices
          *
          * @member {Uint16Array}
->>>>>>> 353707de
          */
         this.indices = createIndicesForQuads(1);
 
@@ -184,9 +170,9 @@
      */
     destroy()
     {
-        const gl = this.gl;
+     //   const gl = this.gl;
 
-        gl.deleteBuffer(this.vertexBuffer);
-        gl.deleteBuffer(this.indexBuffer);
+      //  gl.deleteBuffer(this.vertexBuffer);
+      //  gl.deleteBuffer(this.indexBuffer);
     }
 }