--- conflicted
+++ resolved
@@ -51,39 +51,24 @@
             transform.ty * resolution
         );
 
-<<<<<<< HEAD
-        const geometry = graphics.geometry;
-
-        if (geometry.dirty !== geometry.cacheDirty)
-        {
-            this.updateGraphicsTint(geometry, graphics.tint);
-            geometry.cacheDirty = geometry.dirty;
-=======
         // update tint if graphics was dirty
         if (graphics.canvasTintDirty !== graphics.dirty
             || graphics._prevTint !== graphics.tint)
         {
             this.updateGraphicsTint(graphics);
->>>>>>> de596304
         }
 
         renderer.setBlendMode(graphics.blendMode);
 
-        for (let i = 0; i < geometry.graphicsData.length; i++)
-        {
-            const data = geometry.graphicsData[i];
+        for (let i = 0; i < graphics.graphicsData.length; i++)
+        {
+            const data = graphics.graphicsData[i];
             const shape = data.shape;
 
-            const fillStyle = data.fillStyle;
-            const lineStyle = data.lineStyle;
-
-            const fillTint = data._fillTint;
-            const lineTint = data._lineTint;
-
-            if (lineStyle)
-            {
-                context.lineWidth = lineStyle.width;
-            }
+            const fillColor = data._fillTint;
+            const lineColor = data._lineTint;
+
+            context.lineWidth = data.lineWidth;
 
             if (data.type === SHAPES.POLY)
             {
@@ -96,34 +81,31 @@
                     this.renderPolygon(data.holes[j].points, true, context);
                 }
 
-                if (fillStyle)
-                {
-                    //   console.log(data)
-                    context.globalAlpha = fillStyle.alpha * worldAlpha;
-                    context.fillStyle = `#${(`00000${(fillTint | 0).toString(16)}`).substr(-6)}`;
-                    // console.log()
-                    context.fill();
-                }
-                if (lineStyle)
-                {
-                    context.globalAlpha = lineStyle.alpha * worldAlpha;
-                    context.strokeStyle = `#${(`00000${(lineTint | 0).toString(16)}`).substr(-6)}`;
+                if (data.fill)
+                {
+                    context.globalAlpha = data.fillAlpha * worldAlpha;
+                    context.fillStyle = `#${(`00000${(fillColor | 0).toString(16)}`).substr(-6)}`;
+                    context.fill();
+                }
+                if (data.lineWidth)
+                {
+                    context.globalAlpha = data.lineAlpha * worldAlpha;
+                    context.strokeStyle = `#${(`00000${(lineColor | 0).toString(16)}`).substr(-6)}`;
                     context.stroke();
                 }
             }
             else if (data.type === SHAPES.RECT)
             {
-                // console.log(data.type)
-                if (fillStyle)
-                {
-                    context.globalAlpha = fillStyle.alpha * worldAlpha;
-                    context.fillStyle = `#${(`00000${(fillTint | 0).toString(16)}`).substr(-6)}`;
+                if (data.fillColor || data.fillColor === 0)
+                {
+                    context.globalAlpha = data.fillAlpha * worldAlpha;
+                    context.fillStyle = `#${(`00000${(fillColor | 0).toString(16)}`).substr(-6)}`;
                     context.fillRect(shape.x, shape.y, shape.width, shape.height);
                 }
-                if (lineStyle)
-                {
-                    context.globalAlpha = lineStyle.alpha * worldAlpha;
-                    context.strokeStyle = `#${(`00000${(lineTint | 0).toString(16)}`).substr(-6)}`;
+                if (data.lineWidth)
+                {
+                    context.globalAlpha = data.lineAlpha * worldAlpha;
+                    context.strokeStyle = `#${(`00000${(lineColor | 0).toString(16)}`).substr(-6)}`;
                     context.strokeRect(shape.x, shape.y, shape.width, shape.height);
                 }
             }
@@ -134,16 +116,16 @@
                 context.arc(shape.x, shape.y, shape.radius, 0, 2 * Math.PI);
                 context.closePath();
 
-                if (fillStyle)
-                {
-                    context.globalAlpha = fillStyle.alpha * worldAlpha;
-                    context.fillStyle = `#${(`00000${(fillTint | 0).toString(16)}`).substr(-6)}`;
-                    context.fill();
-                }
-                if (lineStyle)
-                {
-                    context.globalAlpha = lineStyle.alpha * worldAlpha;
-                    context.strokeStyle = `#${(`00000${(lineTint | 0).toString(16)}`).substr(-6)}`;
+                if (data.fill)
+                {
+                    context.globalAlpha = data.fillAlpha * worldAlpha;
+                    context.fillStyle = `#${(`00000${(fillColor | 0).toString(16)}`).substr(-6)}`;
+                    context.fill();
+                }
+                if (data.lineWidth)
+                {
+                    context.globalAlpha = data.lineAlpha * worldAlpha;
+                    context.strokeStyle = `#${(`00000${(lineColor | 0).toString(16)}`).substr(-6)}`;
                     context.stroke();
                 }
             }
@@ -175,16 +157,16 @@
 
                 context.closePath();
 
-                if (fillStyle)
-                {
-                    context.globalAlpha = data.fillAlpha * worldAlpha;
-                    context.fillStyle = `#${(`00000${(fillTint | 0).toString(16)}`).substr(-6)}`;
-                    context.fill();
-                }
-                if (lineStyle)
-                {
-                    context.globalAlpha = lineStyle.alpha * worldAlpha;
-                    context.strokeStyle = `#${(`00000${(lineTint | 0).toString(16)}`).substr(-6)}`;
+                if (data.fill)
+                {
+                    context.globalAlpha = data.fillAlpha * worldAlpha;
+                    context.fillStyle = `#${(`00000${(fillColor | 0).toString(16)}`).substr(-6)}`;
+                    context.fill();
+                }
+                if (data.lineWidth)
+                {
+                    context.globalAlpha = data.lineAlpha * worldAlpha;
+                    context.strokeStyle = `#${(`00000${(lineColor | 0).toString(16)}`).substr(-6)}`;
                     context.stroke();
                 }
             }
@@ -212,17 +194,17 @@
                 context.quadraticCurveTo(rx, ry, rx, ry + radius);
                 context.closePath();
 
-                if (fillStyle)
-                {
-                    context.globalAlpha = fillStyle.alpha * worldAlpha;
-                    context.fillStyle = `#${(`00000${(fillTint | 0).toString(16)}`).substr(-6)}`;
-                    context.fill();
-                }
-
-                if (lineStyle)
-                {
-                    context.globalAlpha = lineStyle.alpha * worldAlpha;
-                    context.strokeStyle = `#${(`00000${(fillTint | 0).toString(16)}`).substr(-6)}`;
+                if (data.fillColor || data.fillColor === 0)
+                {
+                    context.globalAlpha = data.fillAlpha * worldAlpha;
+                    context.fillStyle = `#${(`00000${(fillColor | 0).toString(16)}`).substr(-6)}`;
+                    context.fill();
+                }
+
+                if (data.lineWidth)
+                {
+                    context.globalAlpha = data.lineAlpha * worldAlpha;
+                    context.strokeStyle = `#${(`00000${(lineColor | 0).toString(16)}`).substr(-6)}`;
                     context.stroke();
                 }
             }
@@ -235,46 +217,34 @@
      * @private
      * @param {PIXI.Graphics} graphics - the graphics that will have its tint updated
      */
-    updateGraphicsTint(geometry, tint)
-    {
-<<<<<<< HEAD
-        geometry._prevTint = geometry.tint;
-=======
+    updateGraphicsTint(graphics)
+    {
         graphics._prevTint = graphics.tint;
         graphics.canvasTintDirty = graphics.dirty;
->>>>>>> de596304
-
-        const tintR = ((tint >> 16) & 0xFF) / 255;
-        const tintG = ((tint >> 8) & 0xFF) / 255;
-        const tintB = (tint & 0xFF) / 255;
-
-        for (let i = 0; i < geometry.graphicsData.length; ++i)
-        {
-            const data = geometry.graphicsData[i];
-
-            if (data.fillStyle)
-            {
-                const fillColor = data.fillStyle.color || 0;
-
-                data._fillTint = (
-                    (((fillColor >> 16) & 0xFF) / 255 * tintR * 255 << 16)
-                    + (((fillColor >> 8) & 0xFF) / 255 * tintG * 255 << 8)
-                    + (((fillColor & 0xFF) / 255) * tintB * 255)
-                );
-            }
-
-            if (data.lineStyle)
-            {
-                const lineColor = data.lineStyle.color || 0;
-
-                // super inline, cos optimization :)
-
-                data._lineTint = (
-                    (((lineColor >> 16) & 0xFF) / 255 * tintR * 255 << 16)
-                    + (((lineColor >> 8) & 0xFF) / 255 * tintG * 255 << 8)
-                    + (((lineColor & 0xFF) / 255) * tintB * 255)
-                );
-            }
+
+        const tintR = ((graphics.tint >> 16) & 0xFF) / 255;
+        const tintG = ((graphics.tint >> 8) & 0xFF) / 255;
+        const tintB = (graphics.tint & 0xFF) / 255;
+
+        for (let i = 0; i < graphics.graphicsData.length; ++i)
+        {
+            const data = graphics.graphicsData[i];
+
+            const fillColor = data.fillColor | 0;
+            const lineColor = data.lineColor | 0;
+
+            // super inline, cos optimization :)
+            data._fillTint = (
+                (((fillColor >> 16) & 0xFF) / 255 * tintR * 255 << 16)
+                + (((fillColor >> 8) & 0xFF) / 255 * tintG * 255 << 8)
+                + (((fillColor & 0xFF) / 255) * tintB * 255)
+            );
+
+            data._lineTint = (
+                (((lineColor >> 16) & 0xFF) / 255 * tintR * 255 << 16)
+                + (((lineColor >> 8) & 0xFF) / 255 * tintG * 255 << 8)
+                + (((lineColor & 0xFF) / 255) * tintB * 255)
+            );
         }
     }
 
